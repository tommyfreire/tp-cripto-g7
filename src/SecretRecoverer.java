import java.io.File;
import java.io.IOException;
import java.util.ArrayList;
import java.util.Collections;
import java.util.List;

public class SecretRecoverer {
<<<<<<< HEAD
    int k;
    int n;
    String dir;
    int seed;
    byte[] permutedSecret; // Nombre del archivo secreto

    public SecretRecoverer(byte[] permutedSecret, int k, int n, String dir) throws IOException {
        if (permutedSecret.length % k != 0) {
            throw new IllegalArgumentException("La cantidad de bytes del secreto no es divisible por k. " +
                    "No se pueden formar polinomios completos.");
        }
        if (k < 2 || k > 10) {
            throw new IllegalArgumentException("El valor de k debe estar entre 2 y 10.");
        }
        File dirFile = new File(dir);
        if (!dirFile.exists() || !dirFile.isDirectory()) {
            throw new IllegalArgumentException("El directorio especificado no existe: " + dir);
        }
        File[] shadowFiles = dirFile.listFiles((d, name) -> name.startsWith("sombra") && name.endsWith(".bmp"));
        if (shadowFiles == null || shadowFiles.length ==0 || shadowFiles.length < k) {
            throw new IllegalArgumentException("Se requieren al menos " + k + " archivos de sombra en el directorio: " + dir);
        }

        BmpImage shadow = new BmpImage(shadowFiles[0].getAbsolutePath());

        this.k = k;
        this.n = n;
        this.dir = dir;
        this.seed = shadow.getReservedBytes(6); // Obtener semilla de los bytes reservados
        this.permutedSecret = permutedSecret;
=======
    private final int k;
    private final int n;
    private final String dir;

    public SecretRecoverer(int k, int n, String dir) {
        if (k < 2 || k > n) {
            throw new IllegalArgumentException("El valor de k debe estar entre 2 y n.");
        }
        this.k = k;
        this.n = n;
        this.dir = dir;
>>>>>>> 17f03353
    }

    public int getSeed() {
        return seed;
    }

    public byte[] recover() throws IOException {
        // Paso 1: seleccionar k imágenes aleatorias del directorio
        File carpeta = new File(dir);
        File[] archivos = carpeta.listFiles((d, name) -> name.startsWith("sombra") && name.endsWith(".bmp"));

        if (archivos == null || archivos.length < k) {
            throw new IllegalArgumentException("No hay al menos " + k + " sombras en el directorio.");
        }

        List<File> lista = new ArrayList<>();
        Collections.addAll(lista, archivos);
        Collections.shuffle(lista); // selección aleatoria
        List<BmpImage> sombras = new ArrayList<>();
        int[] sombraIds = new int[k];

        for (int i = 0; i < k; i++) {
            BmpImage bmp = new BmpImage(lista.get(i).getAbsolutePath());
            sombras.add(bmp);
            sombraIds[i] = bmp.getReservedBytes(8); // ID de sombra
        }

        // Paso 2: determinar cuántos bytes por sombra
        int q = sombras.get(0).getReservedBytes(34); // cantidad de bytes extraídos por sombra

        // Paso 3: extraer los q valores de cada sombra
        byte[][] extracted = new byte[k][q];
        for (int i = 0; i < k; i++) {
            extracted[i] = LsbSteganography.extract(sombras.get(i).getPixelData(), q);
        }

        // Paso 4: resolver q sistemas de k ecuaciones para recuperar los coeficientes
        byte[] recoveredPermuted = new byte[q * k];
        for (int j = 0; j < q; j++) {
            int[] y = new int[k];
            for (int i = 0; i < k; i++) {
                y[i] = Byte.toUnsignedInt(extracted[i][j]); // Pj(x = sombraId)
            }

            int[] x = sombraIds;

            // Construir la matriz de Vandermonde y resolver con Gauss
            int[][] A = new int[k][k];
            for (int row = 0; row < k; row++) {
                int xi = x[row];
                int val = 1;
                for (int col = 0; col < k; col++) {
                    A[row][col] = val;
                    val = (val * xi) % 256;
                }
            }

            int[] coef = gaussMod(A, y, 256);
            for (int i = 0; i < k; i++) {
                recoveredPermuted[j * k + i] = (byte) coef[i];
            }
        }

        return recoveredPermuted;
    }

    // Gauss-Jordan con módulo (resolver Ax = b mod m)
    private int[] gaussMod(int[][] A, int[] b, int mod) {
        int n = A.length;
        int[][] M = new int[n][n + 1];

        for (int i = 0; i < n; i++) {
            System.arraycopy(A[i], 0, M[i], 0, n);
            M[i][n] = b[i];
        }

        for (int i = 0; i < n; i++) {
            // Pivote no nulo
            int inv = modInverse(M[i][i], mod);
            for (int j = i; j <= n; j++) {
                M[i][j] = (M[i][j] * inv) % mod;
            }

            // Eliminar otras filas
            for (int r = 0; r < n; r++) {
                if (r != i) {
                    int factor = M[r][i];
                    for (int j = i; j <= n; j++) {
                        M[r][j] = (M[r][j] - factor * M[i][j] % mod + mod) % mod;
                    }
                }
            }
        }

        int[] x = new int[n];
        for (int i = 0; i < n; i++) {
            x[i] = M[i][n];
        }
        return x;
    }

    private int modInverse(int a, int mod) {
        a = ((a % mod) + mod) % mod;
        int m0 = mod, t, q;
        int x0 = 0, x1 = 1;
        if (mod == 1) return 0;
        while (a > 1) {
            q = a / mod;
            t = mod;
            mod = a % mod;
            a = t;
            t = x0;
            x0 = x1 - q * x0;
            x1 = t;
        }
        return x1 < 0 ? x1 + m0 : x1;
    }
}
<|MERGE_RESOLUTION|>--- conflicted
+++ resolved
@@ -5,28 +5,14 @@
 import java.util.List;
 
 public class SecretRecoverer {
-<<<<<<< HEAD
-    int k;
-    int n;
-    String dir;
+    private final int k;
+    private final int n;
+    private final String dir;
     int seed;
-    byte[] permutedSecret; // Nombre del archivo secreto
 
-    public SecretRecoverer(byte[] permutedSecret, int k, int n, String dir) throws IOException {
-        if (permutedSecret.length % k != 0) {
-            throw new IllegalArgumentException("La cantidad de bytes del secreto no es divisible por k. " +
-                    "No se pueden formar polinomios completos.");
-        }
-        if (k < 2 || k > 10) {
-            throw new IllegalArgumentException("El valor de k debe estar entre 2 y 10.");
-        }
-        File dirFile = new File(dir);
-        if (!dirFile.exists() || !dirFile.isDirectory()) {
-            throw new IllegalArgumentException("El directorio especificado no existe: " + dir);
-        }
-        File[] shadowFiles = dirFile.listFiles((d, name) -> name.startsWith("sombra") && name.endsWith(".bmp"));
-        if (shadowFiles == null || shadowFiles.length ==0 || shadowFiles.length < k) {
-            throw new IllegalArgumentException("Se requieren al menos " + k + " archivos de sombra en el directorio: " + dir);
+    public SecretRecoverer(int k, int n, String dir) {
+        if (k < 2 || k > n) {
+            throw new IllegalArgumentException("El valor de k debe estar entre 2 y n.");
         }
 
         BmpImage shadow = new BmpImage(shadowFiles[0].getAbsolutePath());
@@ -36,19 +22,6 @@
         this.dir = dir;
         this.seed = shadow.getReservedBytes(6); // Obtener semilla de los bytes reservados
         this.permutedSecret = permutedSecret;
-=======
-    private final int k;
-    private final int n;
-    private final String dir;
-
-    public SecretRecoverer(int k, int n, String dir) {
-        if (k < 2 || k > n) {
-            throw new IllegalArgumentException("El valor de k debe estar entre 2 y n.");
-        }
-        this.k = k;
-        this.n = n;
-        this.dir = dir;
->>>>>>> 17f03353
     }
 
     public int getSeed() {
