import java.util.HashMap;
import java.util.Map;

public class VisualSSS {

<<<<<<< HEAD
    static int seed = 10;

    private static byte[] permuteSecret(byte[] secretTest) {
=======
    private static byte[] permuteSecret(int seed, byte[] secretTest) {
>>>>>>> e338de7b
        PermutationTable tabla = new PermutationTable(seed, secretTest.length);

        byte[] permutedSecret = new byte[secretTest.length];
        for (int i = 0; i < secretTest.length; i++) {
            int original = Byte.toUnsignedInt(secretTest[i]);
            int randomVal = Byte.toUnsignedInt(tabla.getAt(i));
            permutedSecret[i] = (byte) ((original + randomVal) % 256);
        }

        return permutedSecret;
    }

<<<<<<< HEAD
=======
    private static byte[] originalSecret(int seed, byte[] permutedSecret) {
        PermutationTable tabla = new PermutationTable(seed, permutedSecret.length);

        byte[] originalSecret = new byte[permutedSecret.length];
        for (int i = 0; i < permutedSecret.length; i++) {
            int permuted = Byte.toUnsignedInt(permutedSecret[i]);
            int randomVal = Byte.toUnsignedInt(tabla.getAt(i));
            int original = (permuted - randomVal + 256) % 256;
            originalSecret[i] = (byte) original;
        }

        return originalSecret;
    }


>>>>>>> e338de7b

    public static void main(String[] args) throws Exception {

        if (args.length < 4) {
            printUsageAndExit("Error: argumentos insuficientes.");
        }

        Map<String, String> params = parseArguments(args);

        String mode = params.get("mode");
        String secret = params.get("secret");
        int k = parseInt(params.get("k"), "k");

        int n = params.containsKey("n") ? parseInt(params.get("n"), "n") : -1;
        String dir = params.getOrDefault("dir", ".");

        if (!secret.endsWith(".bmp")) {
            printUsageAndExit("Error: el archivo secreto debe tener extensión .bmp");
        }

        if (mode.equals("d")) {
<<<<<<< HEAD
            byte[] permutedSecret = permuteSecret(secretTest);
=======
            int seed = 10;
            BmpImage secret_image = new BmpImage(secret);
            byte[] originalSecret = secret_image.getPixelData();
            byte[] permutedSecret = permuteSecret(seed, originalSecret); //Check seed.
>>>>>>> e338de7b
            SecretDistributor distributor = new SecretDistributor(permutedSecret, k, n, dir);
            distributor.distribute(seed);
        } else if (mode.equals("r")) {
            SecretRecoverer recoverer = new SecretRecoverer(k, n, dir);
<<<<<<< HEAD
            recoverer.recover();
=======
            byte[] permutedSecret = recoverer.recover();
            byte[] originalSecret = originalSecret(recoverer.getSeed(), permutedSecret);

            // Save the original secret to the file
            BmpImage outputImage = new BmpImage(recoverer.getReferenceHeader()); // Assuming method to copy header from original or reference
            outputImage.setPixelData(originalSecret);
            outputImage.save(secret); // 'secret' is the output filename from args
        }

        } else {
             printUsageAndExit("Error: modo inválido, debe ser -d o -r.");
>>>>>>> e338de7b
        }
    }

    public static void testDistributor() {

    }

    private static Map<String, String> parseArguments(String[] args) {
        Map<String, String> map = new HashMap<>();
        for (int i = 0; i < args.length; i++) {
            switch (args[i]) {
                case "-d":
                    map.put("mode", "d");
                    break;
                case "-r":
                    map.put("mode", "r");
                    break;
                case "-secret":
                    if (i + 1 >= args.length) printUsageAndExit("Falta nombre de archivo después de -secret.");
                    map.put("secret", args[++i]);
                    break;
                case "-k":
                    if (i + 1 >= args.length) printUsageAndExit("Falta número después de -k.");
                    map.put("k", args[++i]);
                    break;
                case "-n":
                    if (i + 1 >= args.length) printUsageAndExit("Falta número después de -n.");
                    map.put("n", args[++i]);
                    break;
                case "-dir":
                    if (i + 1 >= args.length) printUsageAndExit("Falta directorio después de -dir.");
                    map.put("dir", args[++i]);
                    break;
                default:
                    printUsageAndExit("Parámetro no reconocido: " + args[i]);
            }
        }
        return map;
    }

    private static int parseInt(String value, String paramName) {
        try {
            return Integer.parseInt(value);
        } catch (NumberFormatException e) {
            printUsageAndExit("El parámetro -" + paramName + " debe ser un número entero.");
            return -1;
        }
    }

    private static void printUsageAndExit(String message) {
        System.err.println(message);
        System.err.println("Uso:");
        System.err.println("  Distribuir: visualSSS -d -secret <archivo.bmp> -k <num> [-n <num>] [-dir <directorio>]");
        System.err.println("  Recuperar:  visualSSS -r -secret <archivo.bmp> -k <num> [-n <num>] [-dir <directorio>]");
        System.exit(1);
    }
}<|MERGE_RESOLUTION|>--- conflicted
+++ resolved
@@ -3,13 +3,8 @@
 
 public class VisualSSS {
 
-<<<<<<< HEAD
-    static int seed = 10;
 
-    private static byte[] permuteSecret(byte[] secretTest) {
-=======
     private static byte[] permuteSecret(int seed, byte[] secretTest) {
->>>>>>> e338de7b
         PermutationTable tabla = new PermutationTable(seed, secretTest.length);
 
         byte[] permutedSecret = new byte[secretTest.length];
@@ -22,11 +17,8 @@
         return permutedSecret;
     }
 
-<<<<<<< HEAD
-=======
     private static byte[] originalSecret(int seed, byte[] permutedSecret) {
         PermutationTable tabla = new PermutationTable(seed, permutedSecret.length);
-
         byte[] originalSecret = new byte[permutedSecret.length];
         for (int i = 0; i < permutedSecret.length; i++) {
             int permuted = Byte.toUnsignedInt(permutedSecret[i]);
@@ -34,12 +26,9 @@
             int original = (permuted - randomVal + 256) % 256;
             originalSecret[i] = (byte) original;
         }
-
         return originalSecret;
     }
 
-
->>>>>>> e338de7b
 
     public static void main(String[] args) throws Exception {
 
@@ -61,21 +50,14 @@
         }
 
         if (mode.equals("d")) {
-<<<<<<< HEAD
-            byte[] permutedSecret = permuteSecret(secretTest);
-=======
             int seed = 10;
             BmpImage secret_image = new BmpImage(secret);
             byte[] originalSecret = secret_image.getPixelData();
             byte[] permutedSecret = permuteSecret(seed, originalSecret); //Check seed.
->>>>>>> e338de7b
             SecretDistributor distributor = new SecretDistributor(permutedSecret, k, n, dir);
             distributor.distribute(seed);
         } else if (mode.equals("r")) {
             SecretRecoverer recoverer = new SecretRecoverer(k, n, dir);
-<<<<<<< HEAD
-            recoverer.recover();
-=======
             byte[] permutedSecret = recoverer.recover();
             byte[] originalSecret = originalSecret(recoverer.getSeed(), permutedSecret);
 
@@ -83,16 +65,9 @@
             BmpImage outputImage = new BmpImage(recoverer.getReferenceHeader()); // Assuming method to copy header from original or reference
             outputImage.setPixelData(originalSecret);
             outputImage.save(secret); // 'secret' is the output filename from args
-        }
-
         } else {
              printUsageAndExit("Error: modo inválido, debe ser -d o -r.");
->>>>>>> e338de7b
         }
-    }
-
-    public static void testDistributor() {
-
     }
 
     private static Map<String, String> parseArguments(String[] args) {
